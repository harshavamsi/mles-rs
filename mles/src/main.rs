/**
 *   Mles server
 *
 *   Copyright (C) 2017  Juhamatti Kuusisaari / Mles developers
 *
 *   This program is free software: you can redistribute it and/or modify
 *   it under the terms of the GNU General Public License as published by
 *   the Free Software Foundation, either version 3 of the License, or
 *   (at your option) any later version.
 *
 *   This program is distributed in the hope that it will be useful,
 *   but WITHOUT ANY WARRANTY; without even the implied warranty of
 *   MERCHANTABILITY or FITNESS FOR A PARTICULAR PURPOSE.  See the
 *   GNU General Public License for more details.
 *
 *   You should have received a copy of the GNU General Public License
 *   along with this program.  If not, see <http://www.gnu.org/licenses/>.
 */
extern crate tokio_core;
extern crate tokio_io;
extern crate futures;
extern crate mles_utils;

use std::collections::HashMap;
use std::rc::Rc;
use std::cell::RefCell;
use std::iter;
use std::io::{Write, Error, ErrorKind};
use std::{process, env};
use std::net::{IpAddr, Ipv4Addr, SocketAddr};
use std::thread;

use tokio_core::net::TcpListener;
use tokio_core::net::TcpStream;
use tokio_core::reactor::Core;
use tokio_io::io;
use tokio_io::AsyncRead;

use futures::Future;
use futures::stream::{self, Stream};
use futures::sync::mpsc::unbounded;
use mles_utils::*;


const HDRL: usize = 4; //hdr len
const KEYL: usize = 8; //key len

fn main() {
    let mut peer = "".to_string();
    let mut argcnt = 0;
    for arg in env::args() {
        argcnt += 1;
        if 2 == argcnt {
            peer = arg;
            peer += ":8077";
            match peer.parse::<SocketAddr>() {
                Ok(_) => {},
                    Err(err) => {
                        println!("Error: {}\nUsage: mles [peer-address]", err);
                        process::exit(1);
                    },
            }
        }
        if argcnt > 2 {
            println!("Usage: mles [peer-address]");
            process::exit(1);
        }
    }

    let peer = match peer.parse::<SocketAddr>() {
        Ok(addr) => addr,
        Err(_) => {
            SocketAddr::new(IpAddr::V4(Ipv4Addr::new(0, 0, 0, 0)), 0)
        },
    };

    let keyval = match env::var("MLES_KEY") {
        Ok(val) => val,
        Err(_) => "".to_string(),
    };

    let mut core = Core::new().unwrap();
    let handle = core.handle();
    let address = "0.0.0.0:8077".parse().unwrap();
    let socket = match TcpListener::bind(&address, &handle) {
        Ok(listener) => listener,
        Err(err) => {
            println!("Error: {}", err);
            process::exit(1);
        },
    };
    println!("Listening on: {}", address);

    let spawned = Rc::new(RefCell::new(HashMap::new()));  
    let channelmsgs = Rc::new(RefCell::new(HashMap::new()));  
    let mut cnt = 0;

<<<<<<< HEAD
=======
    // peer handling
    let (peer_tx, peer_rx) = unbounded();
    let (peer_tx_stream, peer_rx_stream) = unbounded();
    thread::spawn(move || peer_conn(peer, peer_rx, peer_rx_stream));
>>>>>>> ab0a0034

    let srv = socket.incoming().for_each(move |(stream, addr)| {
        println!("New Connection: {}", addr);
        let paddr = match stream.peer_addr() {
                Ok(paddr) => paddr,
                Err(_) => {
                    let addr = "0.0.0.0:0";
                    let addr = addr.parse::<SocketAddr>().unwrap();
                    addr
                }
        };
        let _val = stream.set_nodelay(true).map_err(|_| panic!("Cannot set to no delay"));;

        let (reader, writer) = stream.split();
        let (tx, rx) = unbounded();
        cnt += 1;

        let (tx_peer, rx_peer) = unbounded();


        let frame = io::read_exact(reader, vec![0;HDRL]);
        let frame = frame.and_then(move |(reader, payload)| {
            if payload.len() == 0 {
                Err(Error::new(ErrorKind::BrokenPipe, "broken pipe"))
            } else {
                if read_hdr_type(payload.as_slice()) != 'M' as u32 {
                    return Err(Error::new(ErrorKind::BrokenPipe, "incorrect header"));
                }
                let hdr_len = read_hdr_len(payload.as_slice());
                if 0 == hdr_len {
                    return Err(Error::new(ErrorKind::BrokenPipe, "incorrect header len"));
                }
                Ok((reader, hdr_len))
            }
        });

        let paddr_inner = paddr.clone();
        let keyval_inner = keyval.clone();
        let frame = frame.and_then(move |(reader, hdr_len)| {
            let tframe = io::read_exact(reader, vec![0;KEYL]);
            // verify key
            let tframe = tframe.and_then(move |(reader, key)| {
                let hkey;
                let key = read_key(key);
                if 0 == keyval_inner.len() {
                    hkey = do_hash(&paddr_inner);
                }
                else {
                    hkey = do_hash(&keyval_inner);
                }
                if hkey != key {
                    return Err(Error::new(ErrorKind::BrokenPipe, "incorrect remote key"));
                }
                Ok((reader, hdr_len))
            });
            tframe
        });

        let tx_once = tx.clone();
<<<<<<< HEAD
        let tx_peer_once = tx_peer.clone();
=======
        let peer_tx_once = peer_tx.clone();
        let peer_tx_stream_once = peer_tx_stream.clone();
>>>>>>> ab0a0034
        let spawned_inner = spawned.clone();
        let chanmsgs_inner = channelmsgs.clone();
        let socket_once = frame.and_then(move |(reader, hdr_len)| {
            let tframe = io::read_exact(reader, vec![0;hdr_len]);
            let tframe = tframe.and_then(move |(reader, message)| {
                if 0 == message.len() { 
                    return Err(Error::new(ErrorKind::BrokenPipe, "incorrect message len"));
                }
                else {
                    let mut spawned_once = spawned_inner.borrow_mut();
                    let mut chanmsgs_once = chanmsgs_inner.borrow_mut();
                    let decoded_message = message_decode(message.as_slice());
                    let channel = decoded_message.channel.clone();

                    if !spawned_once.contains_key(&channel) {
                        println!("Spawning peer channel thread");
                        thread::spawn(move || peer_conn(peer, tx_peer, tx));

                        let mut channel_entry = HashMap::new();
                        channel_entry.insert(cnt, tx_once.clone());
                        spawned_once.insert(channel.clone(), channel_entry);

                        let messages: Vec<Vec<u8>> = Vec::new();
                        chanmsgs_once.insert(channel.clone(), messages);
<<<<<<< HEAD

=======
                        //try to connect to peer
                        peer_tx_stream_once.send(tx.clone()).unwrap();
>>>>>>> ab0a0034
                    }
                    else {
                        let mut channel_entry = spawned_once.get_mut(&channel).unwrap();
                        channel_entry.insert(cnt, tx_once.clone());
                        let chanmsgs = chanmsgs_once.get(&channel).unwrap();
                        // send history to client
                        for msg in chanmsgs {
                            tx_once.send(msg.clone()).unwrap();
                        }
                    }

                    println!("User {}:{} joined channel {}", cnt, decoded_message.uid, channel);
                    // forward to peer
<<<<<<< HEAD
=======
                    peer_tx_once.send(message).unwrap();
>>>>>>> ab0a0034
                    Ok((reader, channel))
                }
            });
            tframe
        });

        let spawned_inner = spawned.clone();
        let chanmsgs_inner = channelmsgs.clone();
        let peer_tx_inner = peer_tx.clone();
        let socket_next = socket_once.and_then(move |(reader, channel)| {
            let channel_next = channel.clone();
            let iter = stream::iter(iter::repeat(()).map(Ok::<(), Error>));
            iter.fold(reader, move |reader, _| {
                let frame = io::read_exact(reader, vec![0;HDRL]);
                let frame = frame.and_then(move |(reader, payload)| {
                    if payload.len() == 0 {
                        Err(Error::new(ErrorKind::BrokenPipe, "broken pipe"))
                    } else {
                        if read_hdr_type(payload.as_slice()) != 'M' as u32 {
                            return Err(Error::new(ErrorKind::BrokenPipe, "incorrect header"));
                        }
                        let hdr_len = read_hdr_len(payload.as_slice());
                        if 0 == hdr_len {
                            return Err(Error::new(ErrorKind::BrokenPipe, "incorrect header len"));
                        }
                        Ok((reader, payload, hdr_len))
                    }
                });

                let frame = frame.and_then(move |(reader, hdr, hdr_len)| {
                    //dummy read key
                    let tframe = io::read_exact(reader, vec![0;KEYL]);
                    let tframe = tframe.and_then(move |(reader, key)| {
                        Ok((reader, hdr, key, hdr_len))
                    });
                    tframe
                });

                let frame = frame.and_then(move |(reader, hdr, key, hdr_len)| {
                    let tframe = io::read_exact(reader, vec![0;hdr_len]);
                    let tframe = tframe.and_then(move |(reader, message)| {
                        if 0 == message.len() { 
                            return Err(Error::new(ErrorKind::BrokenPipe, "incorrect message len"));
                        }
                        else {
                            Ok((reader, hdr, key, message))
                        }
                    });
                    tframe
                });

                let spawned = spawned_inner.clone();
                let chanmsgs = chanmsgs_inner.clone();
                let channel = channel_next.clone();
                let peer_tx = peer_tx_inner.clone();
                frame.map(move |(reader, mut hdr, mut key, message)| {
                    key.extend(message);
                    hdr.extend(key);

                    // add to history
                    let mut channel_msgs = chanmsgs.borrow_mut();
                    let mut channel_msg = channel_msgs.get_mut(&channel).unwrap();
                    channel_msg.push(hdr.clone());

                    //distribute
                    let spawned = spawned.borrow();
                    let channels = spawned.get(&channel).unwrap();
                    for (ocnt, tx) in channels {
                        if *ocnt != cnt {
                            tx.send(hdr.clone()).unwrap();
                        }
                    }
<<<<<<< HEAD
                    //tx_peer.send(hdr.clone()).unwrap();
=======
                    peer_tx.send(hdr.clone()).unwrap();
>>>>>>> ab0a0034
                    reader
                })
            })
        });

        //try to get tx to peer
        let peer_writer = rx_peer.for_each(|peer_tx| {
            println!("reading peer_tx");
            Ok(())
        });
        let peer_writer = peer_writer.map_err(|_| ());

        let socket_writer = rx.fold(writer, |writer, msg| {
            let amt = io::write_all(writer, msg);
            let amt = amt.map(|(writer, _)| writer);
            amt.map_err(|_| ())
        });

        //let socket_writer = socket_writer.map_err(|_| { println!("got an error"); () });

        let channels = spawned.clone();
        let chanmsgs = channelmsgs.clone();
        let socket_reader = socket_next.map_err(|_| ());
        let connection = socket_reader.map(|_| ()).select(socket_writer.map(|_| ()));
        handle.spawn(connection.then(move |_| {
            let mut chans = channels.borrow_mut();
            for (cname, channel) in chans.iter_mut() {
                if channel.contains_key(&cnt) {
                    channel.remove(&cnt);
                    if 0 == channel.len() {
                        let mut channelmsgs = chanmsgs.borrow_mut();
                        channelmsgs.remove(cname);
                        println!("Channel {} dropped.", cname);
                        drop(channel);
                    }
                    break;
                }
            }
            println!("Connection {} for user {} closed.", addr, cnt);
            Ok(())
        }));
        Ok(())
    });

    // execute server
    core.run(srv).unwrap();
}

<<<<<<< HEAD
fn peer_conn(peer: SocketAddr, tx_peer_for_rcv: futures::sync::mpsc::UnboundedSender<futures::sync::mpsc::UnboundedSender<Vec<u8>>>, tx_peer: futures::sync::mpsc::UnboundedSender<Vec<u8>>) {
    let mut core = Core::new().unwrap();
    let handle = core.handle();

    //let peer_rx =  Rc::new(RefCell::new(peer_rx));  

    //let srv = peer_rx_stream.for_each(|(msg, sink)| {
        let tcp = TcpStream::connect(&peer, &handle);


        //let sink_tcp = sink.clone();
        let client = tcp.and_then(move |pstream| {
            let _val = pstream.set_nodelay(true).map_err(|_| panic!("Cannot set peer to no delay"));
            println!("Adding peer {}", 0);

            //save writes to db
            let (reader, mut writer) = pstream.split();
            let (tx, rx) = unbounded();
            tx_peer_for_rcv.send(tx).unwrap();
=======
fn peer_conn(peer: SocketAddr, rx: futures::sync::mpsc::UnboundedReceiver<Vec<u8>>, tx: futures::sync::mpsc::UnboundedReceiver<futures::sync::mpsc::UnboundedSender<Vec<u8>>>) {
    let mut core = Core::new().unwrap();
    let handle = core.handle();

    let srv = tx.for_each(|sink| {
        
        let tcp = TcpStream::connect(&peer, &handle);
        /*let client = rx.and_then(|msg| {
            let decoded_message = message_decode(msg.as_slice());
            let channel = decoded_message.channel.clone();
            println!("Peer connection {}", channel);
            //writer.write_all(&msg.clone()).unwrap();
            Ok(())
        }); */
        
        let client = tcp.and_then(|pstream| {
            let _val = pstream.set_nodelay(true).map_err(|_| panic!("Cannot set peer to no delay"));
            println!("Adding peer {}", 0);

            let (reader, mut writer) = pstream.split();
>>>>>>> ab0a0034
          
            let frame = io::read_exact(reader, vec![0;HDRL]);
            let frame = frame.and_then(move |(reader, payload)| {
                if payload.len() == 0 {
                    Err(Error::new(ErrorKind::BrokenPipe, "broken pipe"))
                } else {
                    if read_hdr_type(payload.as_slice()) != 'M' as u32 {
                        return Err(Error::new(ErrorKind::BrokenPipe, "incorrect header"));
                    }
                    let hdr_len = read_hdr_len(payload.as_slice());
                    if 0 == hdr_len {
                        return Err(Error::new(ErrorKind::BrokenPipe, "incorrect header len"));
                    }
                    Ok((reader, payload, hdr_len))
                }
            });

            let frame = frame.and_then(move |(reader, hdr, hdr_len)| {
                //dummy read key
                let tframe = io::read_exact(reader, vec![0;KEYL]);
                let tframe = tframe.and_then(move |(reader, key)| {
                    Ok((reader, hdr, key, hdr_len))
                });
                tframe
            });

            let frame = frame.and_then(move |(reader, mut hdr, mut key, hdr_len)| {
                let tframe = io::read_exact(reader, vec![0;hdr_len]);
                let tframe = tframe.and_then(move |(_, message)| {
                    if 0 == message.len() { 
                        return Err(Error::new(ErrorKind::BrokenPipe, "incorrect message len"));
                    }
                    else {
                        key.extend(message);
                        hdr.extend(key);
<<<<<<< HEAD
                        tx_peer.send(hdr.clone()).unwrap();
=======
                        sink.send(hdr.clone()).unwrap();
                        //writer.write_all(&hdr.clone()).unwrap();
>>>>>>> ab0a0034
                        Ok(())
                    }
                });
                tframe
            }); 
<<<<<<< HEAD
            
            let frame = frame.map_err(|_| ());

            //somehow get this one running
            let socket_writer = rx.fold(writer, |writer, msg| {
                let amt = io::write_all(writer, msg);
                let amt = amt.map(|(writer, _)| writer);
                amt.map_err(|_| ())
            });

            let connection = frame.map(|_| ()).select(socket_writer.map(|_| ()));
            handle.spawn(connection.then(|_| {
                println!("Peer connection closed");
                Ok(())
            }));
            Ok(())
        });


        //let client = client.map_err(|_| ()); 
        //Ok(())
    //});
    
    core.run(client).unwrap();
=======

            frame.map(|_| ())
        });

        let client = client.map_err(|_| ()); 
        handle.spawn(client);
        Ok(())
    });
    
    core.run(srv).unwrap();
>>>>>>> ab0a0034
}

<|MERGE_RESOLUTION|>--- conflicted
+++ resolved
@@ -95,14 +95,6 @@
     let channelmsgs = Rc::new(RefCell::new(HashMap::new()));  
     let mut cnt = 0;
 
-<<<<<<< HEAD
-=======
-    // peer handling
-    let (peer_tx, peer_rx) = unbounded();
-    let (peer_tx_stream, peer_rx_stream) = unbounded();
-    thread::spawn(move || peer_conn(peer, peer_rx, peer_rx_stream));
->>>>>>> ab0a0034
-
     let srv = socket.incoming().for_each(move |(stream, addr)| {
         println!("New Connection: {}", addr);
         let paddr = match stream.peer_addr() {
@@ -161,12 +153,7 @@
         });
 
         let tx_once = tx.clone();
-<<<<<<< HEAD
         let tx_peer_once = tx_peer.clone();
-=======
-        let peer_tx_once = peer_tx.clone();
-        let peer_tx_stream_once = peer_tx_stream.clone();
->>>>>>> ab0a0034
         let spawned_inner = spawned.clone();
         let chanmsgs_inner = channelmsgs.clone();
         let socket_once = frame.and_then(move |(reader, hdr_len)| {
@@ -191,12 +178,6 @@
 
                         let messages: Vec<Vec<u8>> = Vec::new();
                         chanmsgs_once.insert(channel.clone(), messages);
-<<<<<<< HEAD
-
-=======
-                        //try to connect to peer
-                        peer_tx_stream_once.send(tx.clone()).unwrap();
->>>>>>> ab0a0034
                     }
                     else {
                         let mut channel_entry = spawned_once.get_mut(&channel).unwrap();
@@ -210,10 +191,6 @@
 
                     println!("User {}:{} joined channel {}", cnt, decoded_message.uid, channel);
                     // forward to peer
-<<<<<<< HEAD
-=======
-                    peer_tx_once.send(message).unwrap();
->>>>>>> ab0a0034
                     Ok((reader, channel))
                 }
             });
@@ -222,7 +199,6 @@
 
         let spawned_inner = spawned.clone();
         let chanmsgs_inner = channelmsgs.clone();
-        let peer_tx_inner = peer_tx.clone();
         let socket_next = socket_once.and_then(move |(reader, channel)| {
             let channel_next = channel.clone();
             let iter = stream::iter(iter::repeat(()).map(Ok::<(), Error>));
@@ -268,7 +244,6 @@
                 let spawned = spawned_inner.clone();
                 let chanmsgs = chanmsgs_inner.clone();
                 let channel = channel_next.clone();
-                let peer_tx = peer_tx_inner.clone();
                 frame.map(move |(reader, mut hdr, mut key, message)| {
                     key.extend(message);
                     hdr.extend(key);
@@ -286,11 +261,7 @@
                             tx.send(hdr.clone()).unwrap();
                         }
                     }
-<<<<<<< HEAD
                     //tx_peer.send(hdr.clone()).unwrap();
-=======
-                    peer_tx.send(hdr.clone()).unwrap();
->>>>>>> ab0a0034
                     reader
                 })
             })
@@ -339,7 +310,6 @@
     core.run(srv).unwrap();
 }
 
-<<<<<<< HEAD
 fn peer_conn(peer: SocketAddr, tx_peer_for_rcv: futures::sync::mpsc::UnboundedSender<futures::sync::mpsc::UnboundedSender<Vec<u8>>>, tx_peer: futures::sync::mpsc::UnboundedSender<Vec<u8>>) {
     let mut core = Core::new().unwrap();
     let handle = core.handle();
@@ -359,28 +329,6 @@
             let (reader, mut writer) = pstream.split();
             let (tx, rx) = unbounded();
             tx_peer_for_rcv.send(tx).unwrap();
-=======
-fn peer_conn(peer: SocketAddr, rx: futures::sync::mpsc::UnboundedReceiver<Vec<u8>>, tx: futures::sync::mpsc::UnboundedReceiver<futures::sync::mpsc::UnboundedSender<Vec<u8>>>) {
-    let mut core = Core::new().unwrap();
-    let handle = core.handle();
-
-    let srv = tx.for_each(|sink| {
-        
-        let tcp = TcpStream::connect(&peer, &handle);
-        /*let client = rx.and_then(|msg| {
-            let decoded_message = message_decode(msg.as_slice());
-            let channel = decoded_message.channel.clone();
-            println!("Peer connection {}", channel);
-            //writer.write_all(&msg.clone()).unwrap();
-            Ok(())
-        }); */
-        
-        let client = tcp.and_then(|pstream| {
-            let _val = pstream.set_nodelay(true).map_err(|_| panic!("Cannot set peer to no delay"));
-            println!("Adding peer {}", 0);
-
-            let (reader, mut writer) = pstream.split();
->>>>>>> ab0a0034
           
             let frame = io::read_exact(reader, vec![0;HDRL]);
             let frame = frame.and_then(move |(reader, payload)| {
@@ -416,18 +364,12 @@
                     else {
                         key.extend(message);
                         hdr.extend(key);
-<<<<<<< HEAD
                         tx_peer.send(hdr.clone()).unwrap();
-=======
-                        sink.send(hdr.clone()).unwrap();
-                        //writer.write_all(&hdr.clone()).unwrap();
->>>>>>> ab0a0034
                         Ok(())
                     }
                 });
                 tframe
             }); 
-<<<<<<< HEAD
             
             let frame = frame.map_err(|_| ());
 
@@ -452,17 +394,5 @@
     //});
     
     core.run(client).unwrap();
-=======
-
-            frame.map(|_| ())
-        });
-
-        let client = client.map_err(|_| ()); 
-        handle.spawn(client);
-        Ok(())
-    });
-    
-    core.run(srv).unwrap();
->>>>>>> ab0a0034
 }
 
